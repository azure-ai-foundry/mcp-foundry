--- conflicted
+++ resolved
@@ -1,41 +1,10 @@
 import logging
-<<<<<<< HEAD
 from .mcp_server import mcp
-=======
-import os
-from typing import Optional
-
-import requests
-from azure.mgmt.cognitiveservices.models import (
-    Deployment,
-    DeploymentModel,
-    DeploymentProperties,
-    DeploymentScaleSettings,
-    Sku,
-)
-from dotenv import load_dotenv
-from mcp.server.fastmcp import Context, FastMCP
-
-from .mcp_foundry_model.models import ModelDetails
-from .mcp_foundry_model.utils import (
-    deploy_inline_bicep_template,
-    get_client_headers_info,
-    get_code_sample_for_deployment_under_ai_services,
-    get_code_sample_for_github_model,
-    get_code_sample_for_labs_model,
-    get_cognitiveservices_client,
-    get_models_list,
-)
-
-load_dotenv()
->>>>>>> b8e52d3c
 
 # Configure logger
 logger = logging.getLogger("mcp_foundry")
 logging.basicConfig(level=logging.DEBUG)
 
-<<<<<<< HEAD
-=======
 mcp = FastMCP("azure-ai-foundry-models-mcp-server")
 labs_api_url = os.environ.get("LABS_API_URL", "https://labs-mcp-api.azurewebsites.net/api/v1")
 
@@ -458,7 +427,6 @@
     return copilot_instructions["resource"]
 
 
->>>>>>> b8e52d3c
 def main() -> None:
     """Runs the MCP server"""
     print("Starting MCP server")
